# Python
__pycache__/
*.py[cod]
*$py.class
*.so
.Python
*.egg-info/
dist/
build/
eggs/
*.egg
.eggs/
*.manifest
*.spec

# JAX/Flax/MLX
*.pkl
*.msgpack
*.npz
*.npy

# Checkpoints and model files
checkpoints/
*.safetensors
*.bin
*.pt
*.pth
*.ckpt
params.pkl
*.gguf

# HuggingFace
.huggingface/
~/.cache/huggingface/

# Logs
*.log
logs/
wandb/
runs/
tensorboard/

# IDE
.vscode/
.idea/
*.swp
*.swo
*~
.DS_Store
Thumbs.db

# Jupyter
.ipynb_checkpoints/
*.ipynb

# Cache
.uv_cache/
.cache/
__pypackages__/
.pytest_cache/
.mypy_cache/
.ruff_cache/

# Environment
.env
.env.*
.venv/
env/
venv/
ENV/

# Claude Code
.claude/

# Test outputs
test_outputs/
outputs/
<<<<<<< HEAD
Qwen3-VL/
=======
Qwen3-VL/
results/

# Temporary files
*.tmp
*.temp
*.bak
>>>>>>> 36021f1f
<|MERGE_RESOLUTION|>--- conflicted
+++ resolved
@@ -75,14 +75,10 @@
 # Test outputs
 test_outputs/
 outputs/
-<<<<<<< HEAD
-Qwen3-VL/
-=======
 Qwen3-VL/
 results/
 
 # Temporary files
 *.tmp
 *.temp
-*.bak
->>>>>>> 36021f1f
+*.bak